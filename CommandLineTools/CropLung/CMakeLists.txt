CMAKE_MINIMUM_REQUIRED(VERSION 2.6)

PROJECT( CropLung )

SET ( MODULE_NAME CropLung )
SET ( MODULE_SRCS CropLung.cxx )

cipMacroBuildCLI(
    NAME ${MODULE_NAME}
    SRCS ${MODULE_SRCS}
    ADDITIONAL_TARGET_LIBRARIES ${MODULE_TARGET_LIBRARIES}
    ADDITIONAL_INCLUDE_DIRECTORIES ${MODULE_INCLUDE_DIRECTORIES}
    )


SET (RIGHTLUNG_TEST_NAME ${MODULE_NAME}_RightLung_Test)
<<<<<<< HEAD
ADD_TEST(NAME ${RIGHTLUNG_TEST_NAME} COMMAND ${SEM_LAUNCH_COMMAND} $<TARGET_FILE:${CLP}Test>
    --compareCT 
=======
CIP_ADD_TEST(NAME ${RIGHTLUNG_TEST_NAME} COMMAND ${SEM_LAUNCH_COMMAND} $<TARGET_FILE:${CLP}Test>
    --compare 
>>>>>>> c74e712b
      ${BASELINE_DATA_DIR}/${RIGHTLUNG_TEST_NAME}_ct.nrrd
      ${OUTPUT_DATA_DIR}/${RIGHTLUNG_TEST_NAME}_ct.nrrd
    --compareLabelMap 
      ${BASELINE_DATA_DIR}/${RIGHTLUNG_TEST_NAME}_lm.nrrd
      ${OUTPUT_DATA_DIR}/${RIGHTLUNG_TEST_NAME}_lm.nrrd    
    ModuleEntryPoint
      -i ${INPUT_DATA_DIR}/simple_ct.nrrd
      -l ${INPUT_DATA_DIR}/simple_lm.nrrd
      -r RIGHTLung 
      -p 2,2,2 
      -m 0 
      -v 1000 
      -o ${OUTPUT_DATA_DIR}/${RIGHTLUNG_TEST_NAME}_ct.nrrd
      --opl ${OUTPUT_DATA_DIR}/${RIGHTLUNG_TEST_NAME}_lm.nrrd       
    )

<<<<<<< HEAD
if ( CIP_BUILD_TESTING_LARGE )
  SET (LEFTLUNG_TEST_NAME ${MODULE_NAME}_LeftLung_Test) 
  MIDAS_ADD_TEST( NAME ${LEFTLUNG_TEST_NAME} COMMAND ${SEM_LAUNCH_COMMAND} $<TARGET_FILE:${CLP}Test> MIDAS_TOKEN{${MIDAS_AUTH_TOKEN}} 
      --compareCT 
=======

SET (LEFTLUNG_TEST_NAME ${MODULE_NAME}_LeftLung_Test)   
CIP_ADD_TEST_MIDAS( NAME ${LEFTLUNG_TEST_NAME} COMMAND ${SEM_LAUNCH_COMMAND} $<TARGET_FILE:${CLP}Test> MIDAS_TOKEN{${MIDAS_AUTH_TOKEN}} 
      --compare 
>>>>>>> c74e712b
         MIDAS{${LEFTLUNG_TEST_NAME}_ct.nrrd.md5}
         ${OUTPUT_DATA_DIR}/${LEFTLUNG_TEST_NAME}_ct.nrrd
      --compareLabelMap 
         MIDAS{${LEFTLUNG_TEST_NAME}_lm.nrrd.md5}
         ${OUTPUT_DATA_DIR}/${LEFTLUNG_TEST_NAME}_lm.nrrd
       ModuleEntryPoint
        -i ${INPUT_DATA_DIR}/simple_ct.nrrd
        -l ${INPUT_DATA_DIR}/simple_lm.nrrd
        -r LeftLung 
        -p 2,2,2 
        -m 0 
        -v 1000 
        -o ${OUTPUT_DATA_DIR}/${LEFTLUNG_TEST_NAME}_ct.nrrd
        --opl ${OUTPUT_DATA_DIR}/${LEFTLUNG_TEST_NAME}_lm.nrrd      
)


    
# SET (CHECKPOINT_TEST_NAME ${MODULE_NAME}_CheckPoint_Test)
 
# CIP_ADD_TEST(NAME ${CHECKPOINT_TEST_NAME} COMMAND ${SEM_LAUNCH_COMMAND} $<TARGET_FILE:${CLP}Test>   
#     CheckPointEntryPoint    	 	
# )

# SET (TEST_NAME ${MODULE_NAME}_Test)
#  CIP_ADD_TEST(NAME ${TEST_NAME} COMMAND ${SEM_LAUNCH_COMMAND} $<TARGET_FILE:${CLP}Test>
#     --compare 
#       ${BASELINE_DATA_DIR}/${TEST_NAME}_dummy_ct.nrrd
#       ${OUTPUT_DATA_DIR}/${TEST_NAME}_dummy_ct.nrrd
#     --compare 
#       ${BASELINE_DATA_DIR}/${TEST_NAME}_dummy_lm.nrrd
#       ${OUTPUT_DATA_DIR}/${TEST_NAME}_dummy_lm.nrrd
#     ModuleEntryPoint
#       -i ${INPUT_DATA_DIR}/dummy_ct.nrrd
#       -l ${INPUT_DATA_DIR}/dummy_lm.nrrd
#       -o ${OUTPUT_DATA_DIR}/${TEST_NAME}_dummy_ct.nrrd
#       --opl ${OUTPUT_DATA_DIR}/${TEST_NAME}_dummy_lm.nrrd
# )<|MERGE_RESOLUTION|>--- conflicted
+++ resolved
@@ -14,13 +14,8 @@
 
 
 SET (RIGHTLUNG_TEST_NAME ${MODULE_NAME}_RightLung_Test)
-<<<<<<< HEAD
-ADD_TEST(NAME ${RIGHTLUNG_TEST_NAME} COMMAND ${SEM_LAUNCH_COMMAND} $<TARGET_FILE:${CLP}Test>
-    --compareCT 
-=======
 CIP_ADD_TEST(NAME ${RIGHTLUNG_TEST_NAME} COMMAND ${SEM_LAUNCH_COMMAND} $<TARGET_FILE:${CLP}Test>
-    --compare 
->>>>>>> c74e712b
+    --compareCT
       ${BASELINE_DATA_DIR}/${RIGHTLUNG_TEST_NAME}_ct.nrrd
       ${OUTPUT_DATA_DIR}/${RIGHTLUNG_TEST_NAME}_ct.nrrd
     --compareLabelMap 
@@ -37,17 +32,10 @@
       --opl ${OUTPUT_DATA_DIR}/${RIGHTLUNG_TEST_NAME}_lm.nrrd       
     )
 
-<<<<<<< HEAD
-if ( CIP_BUILD_TESTING_LARGE )
-  SET (LEFTLUNG_TEST_NAME ${MODULE_NAME}_LeftLung_Test) 
-  MIDAS_ADD_TEST( NAME ${LEFTLUNG_TEST_NAME} COMMAND ${SEM_LAUNCH_COMMAND} $<TARGET_FILE:${CLP}Test> MIDAS_TOKEN{${MIDAS_AUTH_TOKEN}} 
-      --compareCT 
-=======
 
 SET (LEFTLUNG_TEST_NAME ${MODULE_NAME}_LeftLung_Test)   
 CIP_ADD_TEST_MIDAS( NAME ${LEFTLUNG_TEST_NAME} COMMAND ${SEM_LAUNCH_COMMAND} $<TARGET_FILE:${CLP}Test> MIDAS_TOKEN{${MIDAS_AUTH_TOKEN}} 
-      --compare 
->>>>>>> c74e712b
+      --compareCT 
          MIDAS{${LEFTLUNG_TEST_NAME}_ct.nrrd.md5}
          ${OUTPUT_DATA_DIR}/${LEFTLUNG_TEST_NAME}_ct.nrrd
       --compareLabelMap 
