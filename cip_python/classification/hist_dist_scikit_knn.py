import numpy as np
from sklearn.neighbors import NearestNeighbors
from cip_python.classification import HistDistKNN

class HistDistScikitKNN():
    """K-nearest neighbors using histogram and distance a user defined metric. Uses 
    Scikit learnn knn. The metric is given by: histogram_metric + beta*distance_metric, where 
    'histogram_metric' as any valid histogram metric (see below for supported 
    metrics), 'distance_metric' is the Euclidean distance between two distance 
    values, and 'beta' is a weight controlling the trade-off between the two
    components.

    Parameters
    ----------
    n_neighbors : integer
        The number of nearest neighbors to consider when classifying a new data
        point

    beta : float
        The weight controlling the trade-off between the distance term and the
        histogram term in the metric computation.

    hist_comparison : string, optional
        Indicates what histogram comparison method to use when computing the
        histogram term in the metric.    
    
    classes : numpy array, shape (num_classes, 1)
        contains the unique class labels. If None, will be inferred from the
        training data.
        
    """
    def __init__(self, n_neighbors=5, n_distance_samples = 500, beta=0, hist_comparison='l1_minkowski', classes = None):
        self.n_neighbors_ = n_neighbors
        self.beta_ = beta
        self.hist_comparison_ = hist_comparison
        if classes is None:
            self.classes_ = classes
        else:    
            self.classes_ = np.unique(classes)
            
        self.scikit_metric_ = None    
        if hist_comparison == 'l1_minkowski':
            self.scikit_metric_ = 'manhattan'             
        elif hist_comparison  == 'euclidean':
            self.scikit_metric_ = 'euclidean'   
  
        self.n_distance_samples_  = n_distance_samples
        self.scikit_knn = None

    def fit(self, hists, dists, y):
        """Supply the training data to the classifier.

        Parameters
        ----------
        hists : array , shape ( N, B )
            Each of the 'N' rows is a histogram with 'B' bins. Each row 
            corresponds to one sample in the training set.

        dists : array , shape ( N )
            Each of the 'N' values represents the physical distance of the
            sample to a structure of interest (such as the chest wall)

        y : array , shape ( N )
            Each of the 'N' values indicates the class label of the data             
        """
        assert hists.shape[0] == dists.shape[0] == y.shape[0], \
          "Data shape mismatch"        
        
        self.hists_ = hists
        self.dists_ = dists
        self.y_ = y
        
        #import pdb
        #pdb.set_trace()
        n_dist_samples = min(self.n_distance_samples_, hists.shape[0])
        self.scikit_knn = NearestNeighbors(n_dist_samples, algorithm='ball_tree', metric=self.scikit_metric_)  


        """ If classes was not input into the knn. It could be input
            if we want to extract class probabilities for some classes
            that are not in the training data. """
                                
        if (self.classes_ is None):
            self.classes_ = np.unique(y)
            
        #""" Generate N by B+1 array to feed into scikit learn classifier. """     
        #training_data = np.zeros([np.shape(hists)[0], np.shape(hists)[1]+1])
        #training_data[:,0:np.shape(hists)[1]] = hists
        #training_data[:,np.shape(hists)[1]] = dists
        
        """ Feed only intensity data into classifier """
        self.uniqueclasses_ = np.unique(y)
                
        self.scikit_knn.fit(hists, y)


    def predict(self, hist, dist):
        """Predict the class label of the input data point.

        Parameters
        ----------
        hist : array, shape ( B ) or shape ( M, B )
            Histogram of the test sample or histograms of 'M' test samples.

        dist : float or array, shape ( M ) 
            Physical distance of test sample to structure of interest or 
            vector of 'M' distances for 'M' test samples.
        
        Returns
        -------
        class_label : integer or vector array, shape ( M )
            The class label of the most common of the 'K' nearest neighbors or
            a vector containing class labels for the 'M' test samples (if 
            multiple test samples are specified).
        """
        if len(hist.shape) == 1:
            mult_samples = False
            n_samples = 1
            #classification_data = np.zeros([n_samples, hist.shape[0]+1])
        else:
            mult_samples = True
            n_samples = hist.shape[0]
            #classification_data = np.zeros([n_samples, hist.shape[1]+1])

        """ Generate N by B+1 array to feed into scikit learn classifier. """     

        if mult_samples:
            assert hist.shape[0] == dist.shape[0], \
              "Mismatch between histogram and distance data dimension"
            class_label = np.zeros(n_samples)
            #classification_data[:,0:hist.shape[1]] = hist
            #classification_data[:,hist.shape[1]] = dist              

        #else:
        #    classification_data[0,0:hist.shape[0]] = hist
        #    classification_data[0,hist.shape[0]] = dist               
        

        #print(hist.shape)
        #print(np.shape(hist.shape))
        
        if (np.shape(hist.shape)[0] > 1):
<<<<<<< HEAD
=======
            #print("using hist")
>>>>>>> 6e823520
            subset_indeces = self.scikit_knn.kneighbors(hist, return_distance=False)[0]
        else:
            subset_indeces = self.scikit_knn.kneighbors([hist], return_distance=False)[0]
            
        subset_training_histogram = self.hists_[subset_indeces]
        subset_training_distance = self.dists_[subset_indeces]
        subset_training_class = self.y_[subset_indeces]

        my_knn_classifier2 = HistDistKNN(n_neighbors = self.n_neighbors_ , beta = self.beta_) #HistDistKNN
        my_knn_classifier2.fit(subset_training_histogram, subset_training_distance, subset_training_class)
        class_label = my_knn_classifier2.predict(hist, dist)
<<<<<<< HEAD
        #print("subset indeces")
        #print(subset_indeces)
        #print("subset training class")
        #print(subset_training_class)    
        #print("hist dist class labels"+str(class_label))
=======
                                                          
>>>>>>> 6e823520
        return class_label
        
<|MERGE_RESOLUTION|>--- conflicted
+++ resolved
@@ -140,10 +140,7 @@
         #print(np.shape(hist.shape))
         
         if (np.shape(hist.shape)[0] > 1):
-<<<<<<< HEAD
-=======
-            #print("using hist")
->>>>>>> 6e823520
+
             subset_indeces = self.scikit_knn.kneighbors(hist, return_distance=False)[0]
         else:
             subset_indeces = self.scikit_knn.kneighbors([hist], return_distance=False)[0]
@@ -155,14 +152,6 @@
         my_knn_classifier2 = HistDistKNN(n_neighbors = self.n_neighbors_ , beta = self.beta_) #HistDistKNN
         my_knn_classifier2.fit(subset_training_histogram, subset_training_distance, subset_training_class)
         class_label = my_knn_classifier2.predict(hist, dist)
-<<<<<<< HEAD
-        #print("subset indeces")
-        #print(subset_indeces)
-        #print("subset training class")
-        #print(subset_training_class)    
-        #print("hist dist class labels"+str(class_label))
-=======
-                                                          
->>>>>>> 6e823520
+
         return class_label
         
